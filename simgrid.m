classdef simgrid
    %grid parameters for simulation
    % Ivo M. Vellekoop
    properties
        Nx  % number of grid points in x-dimension
        Ny  % number of grid points in y-dimension
        dx  % grid resolution (x and y)
        x_margin % amount of grid points on the x_boundary
        y_margin % amount of grid points on the y_boundary
        x_range % grid point coordinates in x-dimension
        y_range % grid point coordinates in x-dimension
        px_range % grid point coordinates in Fourier transformed x-dimension
        py_range % grid point coordinates in Fourier transformed y-dimension
    end
    methods
       function obj = simgrid(min_size, dx)
            % Construct a wave simulation grid object with specified width,
<<<<<<< HEAD
            % height, and resolution. Nx and Ny must be even.
            %% setup coordinates
            obj.Nx = 2^nextpow2(Nx);
            obj.Ny = 2^nextpow2(Ny);
            obj.x_margin = (obj.Nx - Nx)/2;
            obj.y_margin = (obj.Ny - Ny)/2;
  
            obj.dx = dx;
            obj.x_range = fftshift(-obj.Nx/2:obj.Nx/2-1)*dx;
            obj.y_range = fftshift(-obj.Ny/2:obj.Ny/2-1).'*dx;
            obj.px_range = 2*pi*fftshift(-obj.Nx/2:obj.Nx/2-1)/(dx*obj.Nx);
            obj.py_range = 2*pi*fftshift(-obj.Ny/2:obj.Ny/2-1).'/(dx*obj.Ny);
            
            disp(['data size set to [',num2str(obj.Nx),',',num2str(obj.Ny),']']);
=======
            % min_size = [height,width], minimum required size (will be rounded up)
			% dx = step size of grid (in arbitrary units)
			%% setup coordinates
            obj.N = 2^nextpow2(min_size);
            obj.padding = obj.N - min_size; %total amoung of padding. Usually placed at right and bottom sides only (non-centric)
            obj.dx = dx;
            obj.x_range = simgrid.symrange(obj.N(2))*dx;
            obj.y_range = simgrid.symrange(obj.N(1)).'*dx;
            obj.px_range = 2*pi*simgrid.symrange(obj.N(2))/(dx*obj.Nx);
            obj.py_range = 2*pi*simgrid.symrange(obj.N(1)).'/(dx*obj.Ny);
>>>>>>> f3045f83
       end
	methods(Static)
		function range = symrange(N)
			return fftshift(-N/2:N/2-1);
		end;
    end
end
<|MERGE_RESOLUTION|>--- conflicted
+++ resolved
@@ -15,22 +15,6 @@
     methods
        function obj = simgrid(min_size, dx)
             % Construct a wave simulation grid object with specified width,
-<<<<<<< HEAD
-            % height, and resolution. Nx and Ny must be even.
-            %% setup coordinates
-            obj.Nx = 2^nextpow2(Nx);
-            obj.Ny = 2^nextpow2(Ny);
-            obj.x_margin = (obj.Nx - Nx)/2;
-            obj.y_margin = (obj.Ny - Ny)/2;
-  
-            obj.dx = dx;
-            obj.x_range = fftshift(-obj.Nx/2:obj.Nx/2-1)*dx;
-            obj.y_range = fftshift(-obj.Ny/2:obj.Ny/2-1).'*dx;
-            obj.px_range = 2*pi*fftshift(-obj.Nx/2:obj.Nx/2-1)/(dx*obj.Nx);
-            obj.py_range = 2*pi*fftshift(-obj.Ny/2:obj.Ny/2-1).'/(dx*obj.Ny);
-            
-            disp(['data size set to [',num2str(obj.Nx),',',num2str(obj.Ny),']']);
-=======
             % min_size = [height,width], minimum required size (will be rounded up)
 			% dx = step size of grid (in arbitrary units)
 			%% setup coordinates
@@ -41,7 +25,6 @@
             obj.y_range = simgrid.symrange(obj.N(1)).'*dx;
             obj.px_range = 2*pi*simgrid.symrange(obj.N(2))/(dx*obj.Nx);
             obj.py_range = 2*pi*simgrid.symrange(obj.N(1)).'/(dx*obj.Ny);
->>>>>>> f3045f83
        end
 	methods(Static)
 		function range = symrange(N)
