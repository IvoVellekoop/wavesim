--- conflicted
+++ resolved
@@ -36,29 +36,11 @@
             obj.energy_threshold = 1E-12;
 			obj.max_iterations = 10000;
 
-<<<<<<< HEAD
             %% Determine constants based on refractive_index map
 			n_min = min(refractive_index(:));
             n_max = max(refractive_index(:));
             n_center = sqrt((n_max^2 + n_min^2) / 2); %central refractive index (refractive index that k_r is based on)
             obj.k = n_center * (2*pi/lambda);
-=======
-            lambda = 1;
-            obj.grid = grid;
-            obj.epsilon = 1/window_size;
-            obj.k = 2*pi/lambda;
-            obj.k_red = sqrt(obj.k^2 + 2.0i*obj.k*obj.epsilon); %obj.k+1.0i*obj.epsilon;
-            V_offset = obj.k^2-obj.k_red^2; %potential of background medium (n=1)  [remove k_red^2 = potential for which Green function is constructed]
-            %% construct bare Green function.
-            % The function is the solution for a medium with some
-            % attenuation (k -> k-i epsilon).
-            % todo: maybe an extra filter is needed to avoid aliasing
-            % when the convolution of g0_k with fft2(V) wraps around p_max?
-            % just low-pass filtering V may not be sufficient?
-            %
-            f_g0_k = @(px, py) 1./(obj.k_red^2-px.^2-py.^2);
-            obj.g0_k = bsxfun(f_g0_k, grid.px_range, grid.py_range);
->>>>>>> e0ad13ce
             
 			%% determine optimum value for epsilon (epsilon = 1/step size)
             epsmin = (2*pi/lambda) / (boundary*dx); %epsilon cannot be smaller, or green function would wrap around boundary (pre-factor needed!)
@@ -68,76 +50,27 @@
 			%% setup grid, taking into account required boundary. Pad to next power of 2 when needed
 			obj.grid = simgrid(n_size+2*boundary, pixel_size);
             
-<<<<<<< HEAD
 			%% Calculate Green function for k_red (reduced k vector)
             f_g0_k = @(px, py) 1./(px.^2+py.^2-obj.k_red^2);
             obj.g0_k = bsxfun(f_g0_k, obj.grid.px_range, obj.grid.py_range);
       
             %% Potential map (V==k_r^2-k^2). (First pad refractive index map)
             refractive_index = padarray(refractive_index, obj.grid.N-size(refractive_index), n_center, 'post');
-            obj.V = ones(obj.grid.Ny, obj.grid.Nx) * (obj.k^2-obj.k_red^2);
-            obj.V(1:size(refractive_index,1), 1:size(refractive_index,2)) = (refractive_index*2*pi/lambda).^2-obj.k_red^2;
-            
+            obj.V = (refractive_index*2*pi/lambda).^2-obj.k_red^2;
              
-=======
-            % First find the distance at which g_x drops below threshold
-            % then sets all values outside this radius to 0.
-            g_x = ifft2(obj.g0_k);
-            g00 = g_x(1,1);
-            obj.info.full_g0_k_max = max(abs(obj.g0_k(:)));
-            obj.info.full_P = wavesim.energy(g_x);
-            threshold = exp(-15);%11);
-            radius_index = find(abs(g_x(1,:))<threshold, 1);
-            radius2 = grid.x_range(radius_index)^2;
-            f_mask = @(x,y) x.^2+y.^2<radius2;
-            g_x = g_x .* bsxfun(f_mask, grid.x_range, grid.y_range);
-            obj.g0_k = fft2(g_x);
-            obj.info.trunc_g0_k_max = max(abs(obj.g0_k(:)));
-            obj.info.trunc_P = wavesim.energy(g_x);
-            obj.info.truncation_loss_P = obj.info.trunc_P/obj.info.full_P;
-            obj.info.truncation_loss_g0_k_max = obj.info.trunc_g0_k_max/obj.info.full_g0_k_max;
-            
-            %% Set up refractive index map for simulation. 
-            % The map should have an average refractive index of 1 (or close?)
-            % The map is automatically scaled to size Nx-2B, Ny-2B, where
-            % B is the boundar y width. The boundary width defaults to 1.5
-            % times the window size.
-            B = round(radius_index*1.0)*2;
-            obj.V = ones(grid.Ny, grid.Nx); %background refractive index
-            obj.V(B+1:end-B, B+1:end-B) = imresize(refractive_index, [grid.Ny-2*B, grid.Nx-2*B]);
-            obj.V = (obj.V.^2-1) * obj.k^2 + V_offset; % convert refractive index to potential (remove '0-potential', the potential for which g0_k was constructed) 
-        
-            %% Construct boundaries. The potential in the boundary slowly
-            % varies from lossless propagation (k->V=k_red^2-k^2) to damped propagation
-            % (k_red->V=0)
-            %
-            % use quadratic increase from epsilon = 0
-            epsilon_boundary = V_offset*[1-linspace(0,1,B/2).^2, zeros(1, B/2)];%(obj.k-1.0i*(1:B).^2/B^2*obj.epsilon).^2 - obj.k^2 + V_offset;
-%            epsilon_x = [fliplr(epsilon_boundary), zeros(1, grid.Nx-2*B), epsilon_boundary];
- %           epsilon_y = [fliplr(epsilon_boundary), zeros(1, grid.Ny-2*B), epsilon_boundary].';
-  %          epsilon_xy = (obj.k-1.0i*@bsxfun(@plus, epsilon_x, epsilon_y)).^2-obj.k_red^2;
-            obj.V(1:B, :) = fliplr(epsilon_boundary).' * ones(1, grid.Nx);
-            obj.V(end-B+1:end, :) = epsilon_boundary.' * ones(1, grid.Nx);
-            obj.V(B+1:end-B, 1:B) = 100;
-            obj.V(B+1:end-B, end-B+1:end) = 100;
-            obj.V(:, 1:B) = min(obj.V(:, 1:B), ones(grid.Ny, 1) * fliplr(epsilon_boundary));
-            obj.V(:, end-B+1:end) = min(obj.V(:,end-B+1:end), ones(grid.Ny, 1) * epsilon_boundary);
-  %        keyboard;
->>>>>>> e0ad13ce
             %% Low pass filter potential function V
             obj.bandwidth = bandwidth;
-            width = round(min(obj.grid.N)*bandwidth);
-            w_x = [zeros(ceil((obj.grid.N(2)-width)/2),1); tukeywin(width, 0.125); zeros(floor((obj.grid.N(2)-width)/2),1)];
-            w_y = [zeros(ceil((obj.grid.N(1)-width)/2),1); tukeywin(width, 0.125); zeros(floor((obj.grid.N(1)-width)/2),1)].';
-            win2d = fftshift(bsxfun(@times, w_x, w_y));
+            width = round(min(obj.grid.N)*bandwidth/2)*2;
+            win2d = tukeywin(width, 0.125) * tukeywin(width, 0.125).';
+            win2d = fftshift(padarray(win2d, obj.grid.N-size(win2d), 0));
             obj.V = ifft2(win2d.*fft2(obj.V));
             
-<<<<<<< HEAD
 			%% defining damping curve
             obj.g_curve = 1-linspace(0, 1, obj.grid.x_padding).^2;
             damping_x = [ ones(1, obj.grid.N(2)-obj.grid.padding(2)), obj.g_curve, obj.g_curve(end:-1:1)];
             damping_y = [ ones(1, obj.grid.N(1)-obj.grid.padding(1)), obj.g_curve, obj.g_curve(end:-1:1)];
             obj.V = obj.V * damping_y' * damping_x;         
+			keyboard;
         end;
             
         function [E_x] = exec(obj, source)
@@ -161,53 +94,6 @@
                     break;
                 end;
             end;            
-=======
-            %% t matrix approach
-            %disp(max(abs(obj.V(:)))*max(abs(obj.g0_k(:))));
-            %mV = mean(obj.V(:));
-            %g00 = conj(mV)/abs(mV)*abs(g00);
-            %obj.V = obj.V ./ (1+g00*obj.V);
-            %obj.g0_k = obj.g0_k - g00;
-            
-            %disp(max(abs(obj.V(:)))*max(abs(obj.g0_k(:))));
-            obj.first_row = B+1;
-        end;
-        function E_x = exec(obj, source)
-            %% Execute simulation
-            E_x = 0;
-            energy_threshold = 1E-11;
-            threshold = exp(-20);
-            en=0;
-            inter_step=10;
-            B = obj.first_row-1;
-            source(1:B,:)=0;
-            source((end-B):end,:)=0;
-            source(:, 1:B)=0;
-            source(:, (end-B):end)=0;
-            for it=1:1000
-                E_prev = E_x;
-                E_x = ifft2(obj.g0_k.*fft2(source-E_x.*obj.V));
-                E_x = (abs(E_x)>threshold) .* E_x;
-               % if (mod(it,2)~=1)
-               %     mask = abs(E_x) > abs(E_prev);
-               %     E_x(mask) = E_prev(mask);
-               %     clear mask;
-               % end;
-                if (mod(it,inter_step)==0)
-                    en_prev = en;
-                    en = wavesim.energy(E_x);
-                    disp(['Added energy ', num2str(en-en_prev)]);
-                    if (abs(en-en_prev) < energy_threshold)
-                        disp(['Reached steady state in ' num2str(it) ' iterations']);
-                        break;
-                    end;
-                    disp(['Ratio ', num2str(((en-en_prev)/en_prev)^(1/(2*inter_step)))]);
-                    imagesc(log(abs(E_x))); colorbar;
-                    title(it); pause(0.5);
-                end;
-            end;
-            imagesc(log(abs(E_x))); colorbar;
->>>>>>> e0ad13ce
         end;
         
         function analyze(obj)
