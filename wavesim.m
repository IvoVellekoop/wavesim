--- conflicted
+++ resolved
@@ -100,10 +100,8 @@
         end;
         function E_x = exec(obj, source)
             %% Execute simulation
-            E_x = 0;%ifft2(obj.g0_k.*fft2(full(source)));
-            threshold = exp(-35);
+            E_x = 0;
             energy_threshold = 1E-11;
-<<<<<<< HEAD
             en=0;
             inter_step=5;
             B = obj.first_row-1;
@@ -113,7 +111,6 @@
             source(:, (end-B):end)=0;
             for it=1:1000
                 E_x = ifft2(obj.g0_k.*fft2(source-E_x.*obj.V));
-            %    E_x = E_x .* (abs(E_x)>threshold); %apply threshold to avoid accumulation of machine precision errors. Really needed?
             %    if (0) %(mod(it,2)==0)
             %        mask = abs(E_tot+E_x) > abs(E_tot);
             %        E_x(mask) = 0;
@@ -136,44 +133,6 @@
                 end;
             end;
             imagesc(log(abs(E_x))); colorbar;
-=======
-            en_prev=1;
-            inter_step=5;
-            for it=1:2000
-                if it<2
-                    E_x = ifft2(obj.g0_k.*fft2(E_x.*obj.V+source));
-                else
-                    E_x = ifft2(obj.g0_k.*fft2(E_x.*obj.V));
-                end;
-                
-                %apply threshold to avoid accumulation of machine precision errors
-                E_x = E_x .* (abs(E_x)>threshold);
-                E_tot = E_tot + E_x;
-
-                if (mod(it,inter_step)==1)
-                    %dispField = bsxfun(@multiply, E_x, reference'); %interesting image: shows scattering
-                    %mean free path?
-                    %imagesc(real(E_x));
-                    %imagesc(log(abs(fft2(E_x)))); colorbar;
-                    imagesc(log(abs(E_x))); colorbar;
-                    %plot(log(abs(E_x(:,end/2))));
-                    %plot(p_range/k, abs(fft(E_x(:,end/2))).^2);
-                    %rgb = imoverlay(mat2gray(abs(scattered)), t<0, [0 1 0], 0.25);
-                    %imshow(rgb, 'InitialMagnification', 'fit');
-                    %en = energy(E_x);
-                    en = 2*real(E_tot(:)'*E_x(:));%energy increase for this step
-                    disp(['Added energy ', num2str(en)]);
-                    if (abs(en) < energy_threshold)
-                        disp('Reached steady state');
-                        break;
-                    end;
-                    disp(['Ratio ', num2str((abs(en/en_prev))^(1/(2*inter_step)))]);
-                    en_prev = en;
-                    title(it); pause(0.5);
-                end;
-            end;
-            imagesc(log(abs(E_tot))); title(it); colorbar;
->>>>>>> 50a50e4b
         end;
         function analyze(obj)
             %% Displays various information
